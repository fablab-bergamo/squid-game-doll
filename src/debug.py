from squidgamesdoll.display import add_camera_settings, draw_visor_at_coord, draw_target_at_coord, ExclusionRect, add_exclusion_rectangles
from squidgamesdoll.tracker import track_target, track_target_PID
from squidgamesdoll.laser_finder import LaserFinder
from squidgamesdoll.camera import Camera
from time import sleep
import numpy as np

import cv2

target = ()

rect = ExclusionRect()
rectangles = []

def click_event(event, x, y, flags, param):
    global target, rect, rectangles
    if event == cv2.EVENT_LBUTTONDOWN:
        print(f"Click registered at ({x}, {y})")
        target = (x,y)
    if event == cv2.EVENT_RBUTTONDOWN:
        if rect.top_left == ExclusionRect.UNDEFINED:
            rect.top_left = (x,y)
        else:
            rect.bottom_right = (x,y)
            rectangles.append(rect)
            rect = ExclusionRect()
            print(f"Added 1 exclusion rectangle")

def point_and_shoot():
    global rectangles
    WINDOW_NAME = "OpenCV"
<<<<<<< HEAD
    cap = setup_webcam(2)
    exposure = -7
    set_exposure(cap, exposure)
=======
    camera = Camera(0)
    camera.auto_exposure()
    
>>>>>>> 8cdf50d9
    cpt = 0
    
    cv2.namedWindow(WINDOW_NAME, cv2.WINDOW_NORMAL)  # Create the window outside the loop
    cv2.setMouseCallback(WINDOW_NAME, click_event)  # Set mouse callback once

    finder = LaserFinder()

    while True:
        cpt += 1
        # Take each frame
        ret, frame = camera.read()
        if not ret:
            print("Failed to capture frame")
            break
<<<<<<< HEAD
        if frame.shape[1] != 960 or frame.shape[0] != 720:
            cv2.resize(frame, (960, 720))
            
        (coord, output, str_hint, thr_hint) = find_laser(frame, str_hint, thr_hint)
        
        if coord is not None:
            draw_visor_at_coord(frame, coord)
        if output is None:
            output = np.zeros(frame.shape, dtype="uint8")

=======
        finder.find_laser(frame, rectangles)
        
        if finder.laser_found():
            draw_visor_at_coord(frame, finder.get_laser_coord())
        
>>>>>>> 8cdf50d9
        if len(target) == 2:
            draw_target_at_coord(frame, target)

        if finder.laser_found() is not None and len(target) == 2:
            error = track_target(finder.get_laser_coord(), target)
            # add error info to the frame
            cv2.putText(frame,
                        text = f"Laser pos. error ={int(error)} px", 
                        org=(10, 100),
                        fontFace=cv2.FONT_HERSHEY_COMPLEX,
                        fontScale=0.5,
                        color=(0, 255, 255))
<<<<<<< HEAD

        add_camera_settings(cap, frame)

        cv2.imshow(WINDOW_NAME, cv2.vconcat([frame, output]))
=======
        
        add_exclusion_rectangles(frame, rectangles)
        add_camera_settings(camera.getVideoCapture(), frame)
        # add winning strategy info
        cv2.putText(frame,
                    text = finder.get_winning_strategy(), 
                    org=(10, 120),
                    fontFace=cv2.FONT_HERSHEY_COMPLEX,
                    fontScale=0.5,
                    color=(0, 255, 255))
        cv2.imshow(WINDOW_NAME, frame)
>>>>>>> 8cdf50d9
        key = cv2.waitKey(1) & 0xFF
        if key == ord('q'):
            break
        if key == ord('p'):
            camera.set_exposure(camera.exposure + 1)
        if key == ord('m'):
            camera.set_exposure(camera.exposure - 1)
    
    cv2.destroyAllWindows()

point_and_shoot()<|MERGE_RESOLUTION|>--- conflicted
+++ resolved
@@ -3,7 +3,6 @@
 from squidgamesdoll.laser_finder import LaserFinder
 from squidgamesdoll.camera import Camera
 from time import sleep
-import numpy as np
 
 import cv2
 
@@ -29,15 +28,9 @@
 def point_and_shoot():
     global rectangles
     WINDOW_NAME = "OpenCV"
-<<<<<<< HEAD
-    cap = setup_webcam(2)
-    exposure = -7
-    set_exposure(cap, exposure)
-=======
     camera = Camera(0)
     camera.auto_exposure()
     
->>>>>>> 8cdf50d9
     cpt = 0
     
     cv2.namedWindow(WINDOW_NAME, cv2.WINDOW_NORMAL)  # Create the window outside the loop
@@ -52,24 +45,11 @@
         if not ret:
             print("Failed to capture frame")
             break
-<<<<<<< HEAD
-        if frame.shape[1] != 960 or frame.shape[0] != 720:
-            cv2.resize(frame, (960, 720))
-            
-        (coord, output, str_hint, thr_hint) = find_laser(frame, str_hint, thr_hint)
-        
-        if coord is not None:
-            draw_visor_at_coord(frame, coord)
-        if output is None:
-            output = np.zeros(frame.shape, dtype="uint8")
-
-=======
         finder.find_laser(frame, rectangles)
         
         if finder.laser_found():
             draw_visor_at_coord(frame, finder.get_laser_coord())
         
->>>>>>> 8cdf50d9
         if len(target) == 2:
             draw_target_at_coord(frame, target)
 
@@ -82,12 +62,6 @@
                         fontFace=cv2.FONT_HERSHEY_COMPLEX,
                         fontScale=0.5,
                         color=(0, 255, 255))
-<<<<<<< HEAD
-
-        add_camera_settings(cap, frame)
-
-        cv2.imshow(WINDOW_NAME, cv2.vconcat([frame, output]))
-=======
         
         add_exclusion_rectangles(frame, rectangles)
         add_camera_settings(camera.getVideoCapture(), frame)
@@ -99,7 +73,6 @@
                     fontScale=0.5,
                     color=(0, 255, 255))
         cv2.imshow(WINDOW_NAME, frame)
->>>>>>> 8cdf50d9
         key = cv2.waitKey(1) & 0xFF
         if key == ord('q'):
             break
