--- conflicted
+++ resolved
@@ -4,125 +4,6 @@
 import random
 import time
 import os
-<<<<<<< HEAD
-from display_players import display_players
-
-# Initialize PyGame
-pygame.init()
-
-# Constants
-WIDTH, HEIGHT = 1600, 1200
-FONT = pygame.font.Font(None, 36)
-
-# Colors
-GREEN = (0, 255, 0)
-RED = (255, 0, 0)
-WHITE = (255, 255, 255)
-BLACK = (0, 0, 0)
-
-FONT_COLOR = BLACK
-
-# Initialize screen
-screen = pygame.display.set_mode((WIDTH, HEIGHT), flags=pygame.FULLSCREEN, display=1)
-
-pygame.display.set_caption("Squid Game - Green Light Red Light")
-
-# Load sounds
-ROOT = os.path.dirname(__file__)
-intro_sound = pygame.mixer.Sound(ROOT + "/media/intro.mp3")
-green_sound = pygame.mixer.Sound(ROOT + "/media/green_light.mp3")
-# 무궁화 꽃이 피었습니다
-red_sound = pygame.mixer.Sound(ROOT + "/media/red_light.mp3")
-eliminate_sound = pygame.mixer.Sound(ROOT + "/media/eliminated.mp3")
-
-# add loading screen picture during intro sound
-loading_screen = pygame.image.load(ROOT + "/media/loading_screen.webp")
-screen.blit(loading_screen, (0, 0))
-pygame.display.flip()
-intro_sound.play()
-
-os.environ["OPENCV_VIDEOIO_MSMF_ENABLE_HW_TRANSFORMS"] = "0"
-
-# OpenCV webcam setup
-cap = cv2.VideoCapture(0, cv2.CAP_DSHOW)
-
-while pygame.mixer.get_busy():
-    pygame.event.get()
-
-# Game States
-INIT, GREEN_LIGHT, RED_LIGHT, VICTORY = "INIT", "GREEN_LIGHT", "RED_LIGHT", "VICTORY"
-game_state = INIT
-
-# Simulated external player detection (bounding boxes format: [x, y, w, h])
-players = []
-eliminated_players = set()
-num_players = 5  # Simulating external detection
-
-# Fake player detection (simulated bounding boxes)
-previous_time = time.time()
-previous_positions = [(0, 0, 0, 0)] * num_players
-
-
-def detect_players(num_players: int):
-    """Simulate an external detection system returning bounding boxes."""
-    global previous_time, previous_positions
-    if time.time() - previous_time > 1:
-        previous_time = time.time()
-        previous_positions = [
-            (random.randint(100, 700), random.randint(100, 500), 80, 120)
-            for _ in range(num_players)
-            ]
-    return previous_positions
-
-# Timing for Red/Green Light
-last_switch_time = time.time()
-green_light = True
-
-def draw_overlay():
-    """Display game status."""
-    text = FONT.render(f"Phase: {game_state}", True, FONT_COLOR)
-    screen.blit(text, (20, 20))
-
-def process_red_light(new_positions):
-    """Eliminate players who moved during Red Light."""
-    global eliminated_players
-    for i, (x, y, w, h) in enumerate(new_positions):
-        if i not in eliminated_players and players[i] != (x, y, w, h) and random.randint(0, 100) == 0:
-            eliminated_players.add(i)
-            eliminate_sound.play()
-
-
-
-screen.fill((0,0,0))
-
-delay = random.randint(1, 5)
-
-# Game Loop
-running = True
-while running:
-    ret, frame = cap.read()
-    if not ret:
-        break
-
-    # Convert OpenCV BGR to RGB for PyGame
-    frame = cv2.cvtColor(frame, cv2.COLOR_BGR2RGB)
-    frame = np.rot90(frame)  # Rotate to match PyGame coordinates
-    frame = cv2.resize(frame, (WIDTH // 2, HEIGHT))
-    frame_surface = pygame.surfarray.make_surface(frame)
-    screen.blit(frame_surface, (0, 0))  # Show webcam feed
-
-    # Handle Events
-    for event in pygame.event.get():
-        if event.type == pygame.QUIT:
-            running = False
-
-    # Game Logic
-    if game_state == INIT:
-        players = detect_players(5)
-        draw_overlay()
-        text = FONT.render("Waiting for players...", True, FONT_COLOR)
-        screen.blit(text, (WIDTH // 2 - 100, HEIGHT // 2))
-=======
 from display_players import display_players, load_player_image
 from players_tracker import PlayerTracker, Player
 from face_extractor import FaceExtractor
@@ -284,7 +165,6 @@
         loading_screen_img = pygame.image.load(self.ROOT + "/media/loading_screen.webp")
         loading_screen_img = pygame.transform.scale(loading_screen_img, (self.WIDTH, self.HEIGHT))
         screen.blit(loading_screen_img, (0, 0))
->>>>>>> 47344298
         pygame.display.flip()
         intro_sound.play()
 
